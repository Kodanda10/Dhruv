<<<<<<< HEAD
# Task Master AI - Agent Integration Guide

## Essential Commands

### Core Workflow Commands

```bash
# Project Setup
task-master init                                    # Initialize Task Master in current project
task-master parse-prd .taskmaster/docs/prd.txt      # Generate tasks from PRD document
task-master models --setup                        # Configure AI models interactively

# Daily Development Workflow
task-master list                                   # Show all tasks with status
task-master next                                   # Get next available task to work on
task-master show <id>                             # View detailed task information (e.g., task-master show 1.2)
task-master set-status --id=<id> --status=done    # Mark task complete

# Task Management
task-master add-task --prompt="description" --research        # Add new task with AI assistance
task-master expand --id=<id> --research --force              # Break task into subtasks
task-master update-task --id=<id> --prompt="changes"         # Update specific task
task-master update --from=<id> --prompt="changes"            # Update multiple tasks from ID onwards
task-master update-subtask --id=<id> --prompt="notes"        # Add implementation notes to subtask

# Analysis & Planning
task-master analyze-complexity --research          # Analyze task complexity
task-master complexity-report                      # View complexity analysis
task-master expand --all --research               # Expand all eligible tasks

# Dependencies & Organization
task-master add-dependency --id=<id> --depends-on=<id>       # Add task dependency
task-master move --from=<id> --to=<id>                       # Reorganize task hierarchy
task-master validate-dependencies                            # Check for dependency issues
task-master generate                                         # Update task markdown files (usually auto-called)
```

## Key Files & Project Structure

### Core Files

- `.taskmaster/tasks/tasks.json` - Main task data file (auto-managed)
- `.taskmaster/config.json` - AI model configuration (use `task-master models` to modify)
- `.taskmaster/docs/prd.txt` - Product Requirements Document for parsing
- `.taskmaster/tasks/*.txt` - Individual task files (auto-generated from tasks.json)
- `.env` - API keys for CLI usage

### Claude Code Integration Files

- `CLAUDE.md` - Auto-loaded context for Claude Code (this file)
- `.claude/settings.json` - Claude Code tool allowlist and preferences
- `.claude/commands/` - Custom slash commands for repeated workflows
- `.mcp.json` - MCP server configuration (project-specific)

### Directory Structure

```
project/
├── .taskmaster/
│   ├── tasks/              # Task files directory
│   │   ├── tasks.json      # Main task database
│   │   ├── task-1.md      # Individual task files
│   │   └── task-2.md
│   ├── docs/              # Documentation directory
│   │   ├── prd.txt        # Product requirements
│   ├── reports/           # Analysis reports directory
│   │   └── task-complexity-report.json
│   ├── templates/         # Template files
│   │   └── example_prd.txt  # Example PRD template
│   └── config.json        # AI models & settings
├── .claude/
│   ├── settings.json      # Claude Code configuration
│   └── commands/         # Custom slash commands
├── .env                  # API keys
├── .mcp.json            # MCP configuration
└── CLAUDE.md            # This file - auto-loaded by Claude Code
```

## MCP Integration

Task Master provides an MCP server that Claude Code can connect to. Configure in `.mcp.json`:

```json
{
  "mcpServers": {
    "task-master-ai": {
      "command": "npx",
      "args": ["-y", "--package=task-master-ai", "task-master-ai"],
      "env": {
        "ANTHROPIC_API_KEY": "your_key_here",
        "PERPLEXITY_API_KEY": "your_key_here",
        "OPENAI_API_KEY": "OPENAI_API_KEY_HERE",
        "GOOGLE_API_KEY": "GOOGLE_API_KEY_HERE",
        "XAI_API_KEY": "XAI_API_KEY_HERE",
        "OPENROUTER_API_KEY": "OPENROUTER_API_KEY_HERE",
        "MISTRAL_API_KEY": "MISTRAL_API_KEY_HERE",
        "AZURE_OPENAI_API_KEY": "AZURE_OPENAI_API_KEY_HERE",
        "OLLAMA_API_KEY": "OLLAMA_API_KEY_HERE"
      }
    }
  }
}
```

### Essential MCP Tools

```javascript
help; // = shows available taskmaster commands
// Project setup
initialize_project; // = task-master init
parse_prd; // = task-master parse-prd

// Daily workflow
get_tasks; // = task-master list
next_task; // = task-master next
get_task; // = task-master show <id>
set_task_status; // = task-master set-status

// Task management
add_task; // = task-master add-task
expand_task; // = task-master expand
update_task; // = task-master update-task
update_subtask; // = task-master update-subtask
update; // = task-master update

// Analysis
analyze_project_complexity; // = task-master analyze-complexity
complexity_report; // = task-master complexity-report
```

## Claude Code Workflow Integration

### Standard Development Workflow

#### 1. Project Initialization

```bash
# Initialize Task Master
task-master init

# Create or obtain PRD, then parse it
task-master parse-prd .taskmaster/docs/prd.txt

# Analyze complexity and expand tasks
task-master analyze-complexity --research
task-master expand --all --research
```

If tasks already exist, another PRD can be parsed (with new information only!) using parse-prd with --append flag. This will add the generated tasks to the existing list of tasks..

#### 2. Daily Development Loop

```bash
# Start each session
task-master next                           # Find next available task
task-master show <id>                     # Review task details

# During implementation, check in code context into the tasks and subtasks
task-master update-subtask --id=<id> --prompt="implementation notes..."

# Complete tasks
task-master set-status --id=<id> --status=done
```

#### 3. Multi-Claude Workflows

For complex projects, use multiple Claude Code sessions:

```bash
# Terminal 1: Main implementation
cd project && claude

# Terminal 2: Testing and validation
cd project-test-worktree && claude

# Terminal 3: Documentation updates
cd project-docs-worktree && claude
```

### Custom Slash Commands

Create `.claude/commands/taskmaster-next.md`:

```markdown
Find the next available Task Master task and show its details.

Steps:

1. Run `task-master next` to get the next task
2. If a task is available, run `task-master show <id>` for full details
3. Provide a summary of what needs to be implemented
4. Suggest the first implementation step
```

Create `.claude/commands/taskmaster-complete.md`:

```markdown
Complete a Task Master task: $ARGUMENTS

Steps:

1. Review the current task with `task-master show $ARGUMENTS`
2. Verify all implementation is complete
3. Run any tests related to this task
4. Mark as complete: `task-master set-status --id=$ARGUMENTS --status=done`
5. Show the next available task with `task-master next`
```

## Tool Allowlist Recommendations

Add to `.claude/settings.json`:

```json
{
  "allowedTools": [
    "Edit",
    "Bash(task-master *)",
    "Bash(git commit:*)",
    "Bash(git add:*)",
    "Bash(npm run *)",
    "mcp__task_master_ai__*"
  ]
}
```

## Configuration & Setup

### API Keys Required

At least **one** of these API keys must be configured:

- `ANTHROPIC_API_KEY` (Claude models) - **Recommended**
- `PERPLEXITY_API_KEY` (Research features) - **Highly recommended**
- `OPENAI_API_KEY` (GPT models)
- `GOOGLE_API_KEY` (Gemini models)
- `MISTRAL_API_KEY` (Mistral models)
- `OPENROUTER_API_KEY` (Multiple models)
- `XAI_API_KEY` (Grok models)

An API key is required for any provider used across any of the 3 roles defined in the `models` command.

### Model Configuration

```bash
# Interactive setup (recommended)
task-master models --setup

# Set specific models
task-master models --set-main claude-3-5-sonnet-20241022
task-master models --set-research perplexity-llama-3.1-sonar-large-128k-online
task-master models --set-fallback gpt-4o-mini
```

## Task Structure & IDs

### Task ID Format

- Main tasks: `1`, `2`, `3`, etc.
- Subtasks: `1.1`, `1.2`, `2.1`, etc.
- Sub-subtasks: `1.1.1`, `1.1.2`, etc.

### Task Status Values

- `pending` - Ready to work on
- `in-progress` - Currently being worked on
- `done` - Completed and verified
- `deferred` - Postponed
- `cancelled` - No longer needed
- `blocked` - Waiting on external factors

### Task Fields

```json
{
  "id": "1.2",
  "title": "Implement user authentication",
  "description": "Set up JWT-based auth system",
  "status": "pending",
  "priority": "high",
  "dependencies": ["1.1"],
  "details": "Use bcrypt for hashing, JWT for tokens...",
  "testStrategy": "Unit tests for auth functions, integration tests for login flow",
  "subtasks": []
}
```

## Claude Code Best Practices with Task Master

### Context Management

- Use `/clear` between different tasks to maintain focus
- This CLAUDE.md file is automatically loaded for context
- Use `task-master show <id>` to pull specific task context when needed

### Iterative Implementation

1. `task-master show <subtask-id>` - Understand requirements
2. Explore codebase and plan implementation
3. `task-master update-subtask --id=<id> --prompt="detailed plan"` - Log plan
4. `task-master set-status --id=<id> --status=in-progress` - Start work
5. Implement code following logged plan
6. `task-master update-subtask --id=<id> --prompt="what worked/didn't work"` - Log progress
7. `task-master set-status --id=<id> --status=done` - Complete task

### Complex Workflows with Checklists

For large migrations or multi-step processes:

1. Create a markdown PRD file describing the new changes: `touch task-migration-checklist.md` (prds can be .txt or .md)
2. Use Taskmaster to parse the new prd with `task-master parse-prd --append` (also available in MCP)
3. Use Taskmaster to expand the newly generated tasks into subtasks. Consdier using `analyze-complexity` with the correct --to and --from IDs (the new ids) to identify the ideal subtask amounts for each task. Then expand them.
4. Work through items systematically, checking them off as completed
5. Use `task-master update-subtask` to log progress on each task/subtask and/or updating/researching them before/during implementation if getting stuck

### Git Integration

Task Master works well with `gh` CLI:

```bash
# Create PR for completed task
gh pr create --title "Complete task 1.2: User authentication" --body "Implements JWT auth system as specified in task 1.2"

# Reference task in commits
git commit -m "feat: implement JWT auth (task 1.2)"
```

### Parallel Development with Git Worktrees

```bash
# Create worktrees for parallel task development
git worktree add ../project-auth feature/auth-system
git worktree add ../project-api feature/api-refactor

# Run Claude Code in each worktree
cd ../project-auth && claude    # Terminal 1: Auth work
cd ../project-api && claude     # Terminal 2: API work
```

## Troubleshooting

### AI Commands Failing

```bash
# Check API keys are configured
cat .env                           # For CLI usage

# Verify model configuration
task-master models

# Test with different model
task-master models --set-fallback gpt-4o-mini
```

### MCP Connection Issues

- Check `.mcp.json` configuration
- Verify Node.js installation
- Use `--mcp-debug` flag when starting Claude Code
- Use CLI as fallback if MCP unavailable

### Task File Sync Issues

```bash
# Regenerate task files from tasks.json
task-master generate

# Fix dependency issues
task-master fix-dependencies
```

DO NOT RE-INITIALIZE. That will not do anything beyond re-adding the same Taskmaster core files.

## Important Notes

### AI-Powered Operations

These commands make AI calls and may take up to a minute:

- `parse_prd` / `task-master parse-prd`
- `analyze_project_complexity` / `task-master analyze-complexity`
- `expand_task` / `task-master expand`
- `expand_all` / `task-master expand --all`
- `add_task` / `task-master add-task`
- `update` / `task-master update`
- `update_task` / `task-master update-task`
- `update_subtask` / `task-master update-subtask`

### File Management

- Never manually edit `tasks.json` - use commands instead
- Never manually edit `.taskmaster/config.json` - use `task-master models`
- Task markdown files in `tasks/` are auto-generated
- Run `task-master generate` after manual changes to tasks.json

### Claude Code Session Management

- Use `/clear` frequently to maintain focused context
- Create custom slash commands for repeated Task Master workflows
- Configure tool allowlist to streamline permissions
- Use headless mode for automation: `claude -p "task-master next"`

### Multi-Task Updates

- Use `update --from=<id>` to update multiple future tasks
- Use `update-task --id=<id>` for single task updates
- Use `update-subtask --id=<id>` for implementation logging

### Research Mode

- Add `--research` flag for research-based AI enhancement
- Requires a research model API key like Perplexity (`PERPLEXITY_API_KEY`) in environment
- Provides more informed task creation and updates
- Recommended for complex technical tasks

---

_This guide ensures Claude Code has immediate access to Task Master's essential functionality for agentic development workflows._
=======
# Repository Guidelines

## Project Structure & Module Organization
- `.agent-policy/`: DevOps rules, PRD, and policy-as-code (start here).
- `app/`, `src/`: Next.js app and source modules (to be added per PRD).
- `components/`, `utils/`, `data/`, `config/`: UI, helpers, static JSON, feature flags.
- `tests/`: Unit/integration tests; mirrors `src/` structure.
- `public/`: Static assets (fonts, icons). Use Noto Sans Devanagari.

## Build, Test, and Development Commands
- Setup: Node 18+, `npm ci`.
- Dev server: `npm run dev` (Next.js local).
- Build: `npm run build` (CI artifact).
- Test: `npm test` or `npm test -- --coverage` (Jest + RTL).
- Lint/Format: `npm run lint` / `npm run format` (ESLint/Prettier).
- Deploy: `npm run deploy` (Vercel) when configured.

## Coding Style & Naming Conventions
- TypeScript preferred; 2-space indent; semicolons on.
- Variables/functions: `camelCase`; components/types: `PascalCase`; constants: `SCREAMING_SNAKE_CASE`.
- Files: components `PascalCase.tsx`; helpers `kebab-case.ts`.
- Import paths: `@/` alias for `src/` when enabled.
- Linting: ESLint (Next.js + TS rules); formatting via Prettier (CI-enforced).

## Testing Guidelines
- Frameworks: Jest + React Testing Library; Playwright for e2e.
- Location: `tests/**` (unit/integration), `e2e/**` (smoke/e2e).
- Coverage targets: lines ≥ 95%, branches ≥ 70% (mandatory gate).
- Examples: `npm test -- -t "parse util"`, `npm run test:coverage`.

## Commit & Pull Request Guidelines
- Commits: Conventional Commits. Examples: `feat: add dashboard table`, `fix: handle empty location`, `chore: lint config`.
- PRs: small, atomic scope; link issue/PRD section; include:
  - What/Why, acceptance checklist (tests added, docs updated, coverage met).
  - Screenshots for UI changes; perf/a11y notes if relevant.

## Security & Configuration
- No secrets in repo; use `.env.local` (gitignored). Validate inputs; parameterized queries.
- Feature flags in `config/flags.ts`; default off until canary passes.
- Health: expose `/health` endpoint; add basic metrics logs.
- Budgets: Web LCP ≤ 2.5s; API p95 ≤ 300ms; a11y WCAG 2.1 AA.

## CI Checks (Required)
- `lint-type`: ESLint + `tsc --noEmit`.
- `unit-tests`: Jest runners with JUnit reporter.
- `coverage-gate`: 95% lines, 70% branches via `scripts/enforce-coverage.js`.
- `security`: TruffleHog + CodeQL.
- `licenses-sbom`: CycloneDX SBOM + license-checker.
- `web-a11y-perf`: Build, start, Lighthouse + axe-core.
- `perf-k6`: k6 `/api/health` + `scripts/assert-k6-p95.js` (≤300ms p95).
- `e2e-smoke`: Playwright smoke suite.

## Live CI Monitoring
- Use GitHub CLI to stream workflows: `gh run watch --exit-status`.
- Inspect failures: `gh run list` and `gh run view <id> --log`.
- Reproduce locally (`npm run test:coverage`, `npm run build`, Lighthouse/axe/k6), fix, and push minimal patches until all green. Do not merge with red checks.

## Notes for Agents
- Follow TDD (red→green→refactor) and scope lock from `.agent-policy/devops_agent_policy.yaml`.
- Prefer reversible changes; update docs alongside code.
>>>>>>> 39e96254
<|MERGE_RESOLUTION|>--- conflicted
+++ resolved
@@ -1,422 +1,3 @@
-<<<<<<< HEAD
-# Task Master AI - Agent Integration Guide
-
-## Essential Commands
-
-### Core Workflow Commands
-
-```bash
-# Project Setup
-task-master init                                    # Initialize Task Master in current project
-task-master parse-prd .taskmaster/docs/prd.txt      # Generate tasks from PRD document
-task-master models --setup                        # Configure AI models interactively
-
-# Daily Development Workflow
-task-master list                                   # Show all tasks with status
-task-master next                                   # Get next available task to work on
-task-master show <id>                             # View detailed task information (e.g., task-master show 1.2)
-task-master set-status --id=<id> --status=done    # Mark task complete
-
-# Task Management
-task-master add-task --prompt="description" --research        # Add new task with AI assistance
-task-master expand --id=<id> --research --force              # Break task into subtasks
-task-master update-task --id=<id> --prompt="changes"         # Update specific task
-task-master update --from=<id> --prompt="changes"            # Update multiple tasks from ID onwards
-task-master update-subtask --id=<id> --prompt="notes"        # Add implementation notes to subtask
-
-# Analysis & Planning
-task-master analyze-complexity --research          # Analyze task complexity
-task-master complexity-report                      # View complexity analysis
-task-master expand --all --research               # Expand all eligible tasks
-
-# Dependencies & Organization
-task-master add-dependency --id=<id> --depends-on=<id>       # Add task dependency
-task-master move --from=<id> --to=<id>                       # Reorganize task hierarchy
-task-master validate-dependencies                            # Check for dependency issues
-task-master generate                                         # Update task markdown files (usually auto-called)
-```
-
-## Key Files & Project Structure
-
-### Core Files
-
-- `.taskmaster/tasks/tasks.json` - Main task data file (auto-managed)
-- `.taskmaster/config.json` - AI model configuration (use `task-master models` to modify)
-- `.taskmaster/docs/prd.txt` - Product Requirements Document for parsing
-- `.taskmaster/tasks/*.txt` - Individual task files (auto-generated from tasks.json)
-- `.env` - API keys for CLI usage
-
-### Claude Code Integration Files
-
-- `CLAUDE.md` - Auto-loaded context for Claude Code (this file)
-- `.claude/settings.json` - Claude Code tool allowlist and preferences
-- `.claude/commands/` - Custom slash commands for repeated workflows
-- `.mcp.json` - MCP server configuration (project-specific)
-
-### Directory Structure
-
-```
-project/
-├── .taskmaster/
-│   ├── tasks/              # Task files directory
-│   │   ├── tasks.json      # Main task database
-│   │   ├── task-1.md      # Individual task files
-│   │   └── task-2.md
-│   ├── docs/              # Documentation directory
-│   │   ├── prd.txt        # Product requirements
-│   ├── reports/           # Analysis reports directory
-│   │   └── task-complexity-report.json
-│   ├── templates/         # Template files
-│   │   └── example_prd.txt  # Example PRD template
-│   └── config.json        # AI models & settings
-├── .claude/
-│   ├── settings.json      # Claude Code configuration
-│   └── commands/         # Custom slash commands
-├── .env                  # API keys
-├── .mcp.json            # MCP configuration
-└── CLAUDE.md            # This file - auto-loaded by Claude Code
-```
-
-## MCP Integration
-
-Task Master provides an MCP server that Claude Code can connect to. Configure in `.mcp.json`:
-
-```json
-{
-  "mcpServers": {
-    "task-master-ai": {
-      "command": "npx",
-      "args": ["-y", "--package=task-master-ai", "task-master-ai"],
-      "env": {
-        "ANTHROPIC_API_KEY": "your_key_here",
-        "PERPLEXITY_API_KEY": "your_key_here",
-        "OPENAI_API_KEY": "OPENAI_API_KEY_HERE",
-        "GOOGLE_API_KEY": "GOOGLE_API_KEY_HERE",
-        "XAI_API_KEY": "XAI_API_KEY_HERE",
-        "OPENROUTER_API_KEY": "OPENROUTER_API_KEY_HERE",
-        "MISTRAL_API_KEY": "MISTRAL_API_KEY_HERE",
-        "AZURE_OPENAI_API_KEY": "AZURE_OPENAI_API_KEY_HERE",
-        "OLLAMA_API_KEY": "OLLAMA_API_KEY_HERE"
-      }
-    }
-  }
-}
-```
-
-### Essential MCP Tools
-
-```javascript
-help; // = shows available taskmaster commands
-// Project setup
-initialize_project; // = task-master init
-parse_prd; // = task-master parse-prd
-
-// Daily workflow
-get_tasks; // = task-master list
-next_task; // = task-master next
-get_task; // = task-master show <id>
-set_task_status; // = task-master set-status
-
-// Task management
-add_task; // = task-master add-task
-expand_task; // = task-master expand
-update_task; // = task-master update-task
-update_subtask; // = task-master update-subtask
-update; // = task-master update
-
-// Analysis
-analyze_project_complexity; // = task-master analyze-complexity
-complexity_report; // = task-master complexity-report
-```
-
-## Claude Code Workflow Integration
-
-### Standard Development Workflow
-
-#### 1. Project Initialization
-
-```bash
-# Initialize Task Master
-task-master init
-
-# Create or obtain PRD, then parse it
-task-master parse-prd .taskmaster/docs/prd.txt
-
-# Analyze complexity and expand tasks
-task-master analyze-complexity --research
-task-master expand --all --research
-```
-
-If tasks already exist, another PRD can be parsed (with new information only!) using parse-prd with --append flag. This will add the generated tasks to the existing list of tasks..
-
-#### 2. Daily Development Loop
-
-```bash
-# Start each session
-task-master next                           # Find next available task
-task-master show <id>                     # Review task details
-
-# During implementation, check in code context into the tasks and subtasks
-task-master update-subtask --id=<id> --prompt="implementation notes..."
-
-# Complete tasks
-task-master set-status --id=<id> --status=done
-```
-
-#### 3. Multi-Claude Workflows
-
-For complex projects, use multiple Claude Code sessions:
-
-```bash
-# Terminal 1: Main implementation
-cd project && claude
-
-# Terminal 2: Testing and validation
-cd project-test-worktree && claude
-
-# Terminal 3: Documentation updates
-cd project-docs-worktree && claude
-```
-
-### Custom Slash Commands
-
-Create `.claude/commands/taskmaster-next.md`:
-
-```markdown
-Find the next available Task Master task and show its details.
-
-Steps:
-
-1. Run `task-master next` to get the next task
-2. If a task is available, run `task-master show <id>` for full details
-3. Provide a summary of what needs to be implemented
-4. Suggest the first implementation step
-```
-
-Create `.claude/commands/taskmaster-complete.md`:
-
-```markdown
-Complete a Task Master task: $ARGUMENTS
-
-Steps:
-
-1. Review the current task with `task-master show $ARGUMENTS`
-2. Verify all implementation is complete
-3. Run any tests related to this task
-4. Mark as complete: `task-master set-status --id=$ARGUMENTS --status=done`
-5. Show the next available task with `task-master next`
-```
-
-## Tool Allowlist Recommendations
-
-Add to `.claude/settings.json`:
-
-```json
-{
-  "allowedTools": [
-    "Edit",
-    "Bash(task-master *)",
-    "Bash(git commit:*)",
-    "Bash(git add:*)",
-    "Bash(npm run *)",
-    "mcp__task_master_ai__*"
-  ]
-}
-```
-
-## Configuration & Setup
-
-### API Keys Required
-
-At least **one** of these API keys must be configured:
-
-- `ANTHROPIC_API_KEY` (Claude models) - **Recommended**
-- `PERPLEXITY_API_KEY` (Research features) - **Highly recommended**
-- `OPENAI_API_KEY` (GPT models)
-- `GOOGLE_API_KEY` (Gemini models)
-- `MISTRAL_API_KEY` (Mistral models)
-- `OPENROUTER_API_KEY` (Multiple models)
-- `XAI_API_KEY` (Grok models)
-
-An API key is required for any provider used across any of the 3 roles defined in the `models` command.
-
-### Model Configuration
-
-```bash
-# Interactive setup (recommended)
-task-master models --setup
-
-# Set specific models
-task-master models --set-main claude-3-5-sonnet-20241022
-task-master models --set-research perplexity-llama-3.1-sonar-large-128k-online
-task-master models --set-fallback gpt-4o-mini
-```
-
-## Task Structure & IDs
-
-### Task ID Format
-
-- Main tasks: `1`, `2`, `3`, etc.
-- Subtasks: `1.1`, `1.2`, `2.1`, etc.
-- Sub-subtasks: `1.1.1`, `1.1.2`, etc.
-
-### Task Status Values
-
-- `pending` - Ready to work on
-- `in-progress` - Currently being worked on
-- `done` - Completed and verified
-- `deferred` - Postponed
-- `cancelled` - No longer needed
-- `blocked` - Waiting on external factors
-
-### Task Fields
-
-```json
-{
-  "id": "1.2",
-  "title": "Implement user authentication",
-  "description": "Set up JWT-based auth system",
-  "status": "pending",
-  "priority": "high",
-  "dependencies": ["1.1"],
-  "details": "Use bcrypt for hashing, JWT for tokens...",
-  "testStrategy": "Unit tests for auth functions, integration tests for login flow",
-  "subtasks": []
-}
-```
-
-## Claude Code Best Practices with Task Master
-
-### Context Management
-
-- Use `/clear` between different tasks to maintain focus
-- This CLAUDE.md file is automatically loaded for context
-- Use `task-master show <id>` to pull specific task context when needed
-
-### Iterative Implementation
-
-1. `task-master show <subtask-id>` - Understand requirements
-2. Explore codebase and plan implementation
-3. `task-master update-subtask --id=<id> --prompt="detailed plan"` - Log plan
-4. `task-master set-status --id=<id> --status=in-progress` - Start work
-5. Implement code following logged plan
-6. `task-master update-subtask --id=<id> --prompt="what worked/didn't work"` - Log progress
-7. `task-master set-status --id=<id> --status=done` - Complete task
-
-### Complex Workflows with Checklists
-
-For large migrations or multi-step processes:
-
-1. Create a markdown PRD file describing the new changes: `touch task-migration-checklist.md` (prds can be .txt or .md)
-2. Use Taskmaster to parse the new prd with `task-master parse-prd --append` (also available in MCP)
-3. Use Taskmaster to expand the newly generated tasks into subtasks. Consdier using `analyze-complexity` with the correct --to and --from IDs (the new ids) to identify the ideal subtask amounts for each task. Then expand them.
-4. Work through items systematically, checking them off as completed
-5. Use `task-master update-subtask` to log progress on each task/subtask and/or updating/researching them before/during implementation if getting stuck
-
-### Git Integration
-
-Task Master works well with `gh` CLI:
-
-```bash
-# Create PR for completed task
-gh pr create --title "Complete task 1.2: User authentication" --body "Implements JWT auth system as specified in task 1.2"
-
-# Reference task in commits
-git commit -m "feat: implement JWT auth (task 1.2)"
-```
-
-### Parallel Development with Git Worktrees
-
-```bash
-# Create worktrees for parallel task development
-git worktree add ../project-auth feature/auth-system
-git worktree add ../project-api feature/api-refactor
-
-# Run Claude Code in each worktree
-cd ../project-auth && claude    # Terminal 1: Auth work
-cd ../project-api && claude     # Terminal 2: API work
-```
-
-## Troubleshooting
-
-### AI Commands Failing
-
-```bash
-# Check API keys are configured
-cat .env                           # For CLI usage
-
-# Verify model configuration
-task-master models
-
-# Test with different model
-task-master models --set-fallback gpt-4o-mini
-```
-
-### MCP Connection Issues
-
-- Check `.mcp.json` configuration
-- Verify Node.js installation
-- Use `--mcp-debug` flag when starting Claude Code
-- Use CLI as fallback if MCP unavailable
-
-### Task File Sync Issues
-
-```bash
-# Regenerate task files from tasks.json
-task-master generate
-
-# Fix dependency issues
-task-master fix-dependencies
-```
-
-DO NOT RE-INITIALIZE. That will not do anything beyond re-adding the same Taskmaster core files.
-
-## Important Notes
-
-### AI-Powered Operations
-
-These commands make AI calls and may take up to a minute:
-
-- `parse_prd` / `task-master parse-prd`
-- `analyze_project_complexity` / `task-master analyze-complexity`
-- `expand_task` / `task-master expand`
-- `expand_all` / `task-master expand --all`
-- `add_task` / `task-master add-task`
-- `update` / `task-master update`
-- `update_task` / `task-master update-task`
-- `update_subtask` / `task-master update-subtask`
-
-### File Management
-
-- Never manually edit `tasks.json` - use commands instead
-- Never manually edit `.taskmaster/config.json` - use `task-master models`
-- Task markdown files in `tasks/` are auto-generated
-- Run `task-master generate` after manual changes to tasks.json
-
-### Claude Code Session Management
-
-- Use `/clear` frequently to maintain focused context
-- Create custom slash commands for repeated Task Master workflows
-- Configure tool allowlist to streamline permissions
-- Use headless mode for automation: `claude -p "task-master next"`
-
-### Multi-Task Updates
-
-- Use `update --from=<id>` to update multiple future tasks
-- Use `update-task --id=<id>` for single task updates
-- Use `update-subtask --id=<id>` for implementation logging
-
-### Research Mode
-
-- Add `--research` flag for research-based AI enhancement
-- Requires a research model API key like Perplexity (`PERPLEXITY_API_KEY`) in environment
-- Provides more informed task creation and updates
-- Recommended for complex technical tasks
-
----
-
-_This guide ensures Claude Code has immediate access to Task Master's essential functionality for agentic development workflows._
-=======
 # Repository Guidelines
 
 ## Project Structure & Module Organization
@@ -476,5 +57,4 @@
 
 ## Notes for Agents
 - Follow TDD (red→green→refactor) and scope lock from `.agent-policy/devops_agent_policy.yaml`.
-- Prefer reversible changes; update docs alongside code.
->>>>>>> 39e96254
+- Prefer reversible changes; update docs alongside code.