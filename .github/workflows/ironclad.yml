name: Ironclad CI

on:
  push:
    branches: [ main, 'feature/**', 'chore/**', 'fix/**', 'feat/**' ]
  pull_request:
    branches: [ main ]

permissions:
  contents: read
  security-events: write
  actions: read

jobs:
  lint-type:
    runs-on: ubuntu-latest
    steps:
      - uses: actions/checkout@v4
      - uses: actions/setup-node@v4
        with: { node-version: '20' }
      - run: npm install
      - run: npm run lint
      - run: npm run typecheck

  unit-tests:
    runs-on: ubuntu-latest
    steps:
      - uses: actions/checkout@v4
      - uses: actions/setup-node@v4
        with: { node-version: '20' }
      - run: npm install
      - run: npm test -- --ci --reporters=default --reporters=jest-junit

  api-tests:
    runs-on: ubuntu-latest
    steps:
      - uses: actions/checkout@v4
      - uses: actions/setup-python@v5
        with:
          python-version: '3.11'
      - name: Install Python deps
        run: |
          python -m pip install --upgrade pip
          pip install -r api/requirements.txt pytest
      - name: Run API unit tests
        env:
          PYTHONPATH: .
        run: pytest -q api/tests/unit

  coverage-gate:
    runs-on: ubuntu-latest
    steps:
      - uses: actions/checkout@v4
      - uses: actions/setup-node@v4
        with: { node-version: '20' }
      - run: npm install
      - run: npm run test:coverage
      - name: Enforce coverage 85/70
        run: node ./scripts/enforce-coverage.js --lines 85 --branches 70

  security:
    runs-on: ubuntu-latest
    steps:
      - uses: actions/checkout@v4
      - name: Secret scan
        uses: trufflesecurity/trufflehog@main
<<<<<<< HEAD
      - name: Initialize CodeQL
        uses: github/codeql-action/init@v3
        with:
          languages: javascript
      - name: Perform CodeQL Analysis
        uses: github/codeql-action/analyze@v3
        # Default setup + custom upload can conflict; don't fail pipeline while we align
        continue-on-error: true
=======
      # CodeQL is configured via default setup in repository settings
      # See .github/workflows/codeql.yml for the main CodeQL workflow
>>>>>>> c71b9b7a

  licenses-sbom:
    runs-on: ubuntu-latest
    steps:
      - uses: actions/checkout@v4
      - uses: actions/setup-node@v4
        with: { node-version: '20' }
      - run: npm install
      - name: Generate SBOM
        run: npx @cyclonedx/cyclonedx-npm --output-file sbom.json
      - name: Scan licenses
        run: npx license-checker --summary --production

  web-a11y-perf:
    runs-on: ubuntu-latest
    steps:
      - uses: actions/checkout@v4
      - uses: actions/setup-node@v4
        with: { node-version: '20' }
      - run: npm install
      - run: npm run build
      - run: npm run start & npx wait-on http://localhost:3000
      - name: Lighthouse CI
        run: npx @lhci/cli@0.13.x autorun
      - name: Accessibility (axe-core via Puppeteer)
        run: node scripts/axe-check.js

  perf-k6:
    runs-on: ubuntu-latest
    env:
      BASE_URL: http://localhost:3000
      K6_SUMMARY_EXPORT: k6-summary.json
    steps:
      - uses: actions/checkout@v4
      - uses: actions/setup-node@v4
        with: { node-version: '20' }
      - run: npm install && npm run build
      - run: npm run start & npx wait-on http://localhost:3000/api/health
      - name: Run k6
        uses: grafana/k6-action@v0.3.1
        with:
          filename: perf/api-smoke.js
      - name: Enforce p95 budget (<=300ms)
        run: node ./scripts/assert-k6-p95.js --max 300 --summary k6-summary.json

  e2e-smoke:
    runs-on: ubuntu-latest
    needs: [lint-type, unit-tests, api-tests, security]
    steps:
      - uses: actions/checkout@v4
      - uses: actions/setup-node@v4
        with: { node-version: '20' }
      - run: npm install
      - run: npm run build
      - run: npx playwright install --with-deps
      - run: npm run start & npx wait-on http://localhost:3000
      - run: npm run e2e:smoke

  iac-validate:
    runs-on: ubuntu-latest
    steps:
      - uses: actions/checkout@v4
      - run: npm i -g vercel
      - run: vercel --version
      - run: vercel inspect || echo "Skip inspect without project linking"

  audit-trail:
    runs-on: ubuntu-latest
    steps:
      - uses: actions/checkout@v4
      - name: Generate audit JSON
        run: node scripts/generate-audit.js
      - uses: actions/upload-artifact@v4
        with:
          name: audit-json
          path: audit.json<|MERGE_RESOLUTION|>--- conflicted
+++ resolved
@@ -64,19 +64,8 @@
       - uses: actions/checkout@v4
       - name: Secret scan
         uses: trufflesecurity/trufflehog@main
-<<<<<<< HEAD
-      - name: Initialize CodeQL
-        uses: github/codeql-action/init@v3
-        with:
-          languages: javascript
-      - name: Perform CodeQL Analysis
-        uses: github/codeql-action/analyze@v3
-        # Default setup + custom upload can conflict; don't fail pipeline while we align
-        continue-on-error: true
-=======
       # CodeQL is configured via default setup in repository settings
       # See .github/workflows/codeql.yml for the main CodeQL workflow
->>>>>>> c71b9b7a
 
   licenses-sbom:
     runs-on: ubuntu-latest
