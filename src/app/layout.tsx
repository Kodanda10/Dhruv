import './globals.css';
import { notoDevanagari } from './fonts';
import type { ReactNode } from 'react';

export const metadata = {
  title: 'Project Dhruv Dashboard',
  description: 'Functional dashboard in Hindi (Devanagari)',
};

export default function RootLayout({ children }: { children: ReactNode }) {
  return (
<<<<<<< HEAD
    <html lang="hi" className={`bg-teal-950 ${notoDevanagari.className}`}>
      <head>
        <meta name="viewport" content="width=device-width, initial-scale=1" />
      </head>
      <body className="bg-teal-950 text-teal-50">{children}</body>
=======
    <html lang="hi">
      <head>
        <meta name="viewport" content="width=device-width, initial-scale=1" />
      </head>
      <body>{children}</body>
>>>>>>> 39e96254
    </html>
  );
}<|MERGE_RESOLUTION|>--- conflicted
+++ resolved
@@ -1,5 +1,4 @@
 import './globals.css';
-import { notoDevanagari } from './fonts';
 import type { ReactNode } from 'react';
 
 export const metadata = {
@@ -9,19 +8,11 @@
 
 export default function RootLayout({ children }: { children: ReactNode }) {
   return (
-<<<<<<< HEAD
-    <html lang="hi" className={`bg-teal-950 ${notoDevanagari.className}`}>
-      <head>
-        <meta name="viewport" content="width=device-width, initial-scale=1" />
-      </head>
-      <body className="bg-teal-950 text-teal-50">{children}</body>
-=======
     <html lang="hi">
       <head>
         <meta name="viewport" content="width=device-width, initial-scale=1" />
       </head>
       <body>{children}</body>
->>>>>>> 39e96254
     </html>
   );
 }